--- conflicted
+++ resolved
@@ -77,16 +77,7 @@
 
   @Language("XML")
   private val iprFileContent =
-<<<<<<< HEAD
-    "<?xml version=\"1.0\" encoding=\"UTF-8\"?>\n" +
-      "<project version=\"4\">\n" +
-      "  <component name=\"AATestComponent\">\n" +
-      "    <option name=\"value\" value=\"customValue\" />\n" +
-      "  </component>\n" +
-      "</project>"
-=======
     "<?xml version=\"1.0\" encoding=\"UTF-8\"?>\n<project version=\"4\">\n  <component name=\"AATestComponent\">\n    <option name=\"value\" value=\"customValue\" />\n  </component>\n</project>"
->>>>>>> 4849f517
 
   @State(name = "AATestComponent", storages = arrayOf(Storage(file = StoragePathMacros.PROJECT_FILE)))
   private class TestComponent : PersistentStateComponent<TestState> {
