package com.jetbrains.python.formatter;

import com.intellij.formatting.*;
import com.intellij.lang.ASTNode;
import com.intellij.openapi.editor.Document;
import com.intellij.openapi.util.TextRange;
import com.intellij.psi.*;
import com.intellij.psi.codeStyle.CodeStyleSettings;
import com.intellij.psi.tree.IElementType;
import com.intellij.psi.tree.TokenSet;
import com.intellij.psi.util.PsiTreeUtil;
import com.intellij.util.IncorrectOperationException;
import com.jetbrains.python.PyElementTypes;
import com.jetbrains.python.PyTokenTypes;
import com.jetbrains.python.PythonFileType;
import com.jetbrains.python.PythonLanguage;
import com.jetbrains.python.psi.*;
import org.jetbrains.annotations.NotNull;
import org.jetbrains.annotations.Nullable;

import java.util.ArrayList;
import java.util.Collections;
import java.util.List;

import static com.jetbrains.python.psi.PyUtil.sure;

/**
 * @author yole
 */
public class PyBlock implements Block {
  private final PythonLanguage myLanguage;
  private final Alignment myAlignment;
  private final Indent myIndent;
  private final ASTNode myNode;
  private final Wrap myWrap;
  private final CodeStyleSettings mySettings;
  private List<Block> mySubBlocks = null;
  private final Alignment myChildListAlignment;
  private final TokenSet myListElementTypes;
  private static final boolean DUMP_FORMATTING_BLOCKS = false;

  public PyBlock(PythonLanguage language,
                 final ASTNode node,
                 final Alignment alignment,
                 final Indent indent,
                 final Wrap wrap,
                 final CodeStyleSettings settings) {
    myLanguage = language;
    myAlignment = alignment;
    myIndent = indent;
    myNode = node;
    myWrap = wrap;
    mySettings = settings;
    myChildListAlignment = Alignment.createAlignment();

    myListElementTypes = TokenSet.create(
      PyElementTypes.LIST_LITERAL_EXPRESSION,
      PyElementTypes.LIST_COMP_EXPRESSION,
      PyElementTypes.DICT_LITERAL_EXPRESSION,
      PyElementTypes.ARGUMENT_LIST,
      PyElementTypes.PARAMETER_LIST
    );
  }

  @NotNull
  public ASTNode getNode() {
    return myNode;
  }

  @NotNull
  public TextRange getTextRange() {
    return myNode.getTextRange();
  }

  @NotNull
  public List<Block> getSubBlocks() {
    if (mySubBlocks == null) {
      mySubBlocks = buildSubBlocks();
      if (DUMP_FORMATTING_BLOCKS) {
        dumpSubBlocks();
      }
    }
    return new ArrayList<Block>(mySubBlocks);
  }

  private List<Block> buildSubBlocks() {
    List<Block> blocks = new ArrayList<Block>();
    for (ASTNode child = myNode.getFirstChildNode(); child != null; child = child.getTreeNext()) {

      IElementType childType = child.getElementType();

      if (child.getTextRange().getLength() == 0) continue;

      if (childType == TokenType.WHITE_SPACE) {
        // don't break this block into sub-blocks if some of the
        // whitespace between sub-blocks would include \ characters,
        // because the IDEA 5.0/5.1 formatter core requires that whitespace
        // between blocks must include whitespace-only characters
        if (child.getText().indexOf('\\') >= 0) {
          return Collections.emptyList();
        }

        continue;
      }

      blocks.add(buildSubBlock(child));
    }
    return Collections.unmodifiableList(blocks);
  }

  private PyBlock buildSubBlock(ASTNode child) {
    IElementType parentType = myNode.getElementType();
    IElementType childType = child.getElementType();
    Wrap wrap = null;
    Indent childIndent = Indent.getNoneIndent();
    Alignment childAlignment = null;
    if (childType == PyElementTypes.STATEMENT_LIST || childType == PyElementTypes.IMPORT_ELEMENT) {
      if (hasLineBreakBefore(child)) {
        childIndent = Indent.getNormalIndent();
      }
    }
    if (myListElementTypes.contains(parentType)) {
      wrap = Wrap.createWrap(WrapType.NORMAL, true);
      if (!PyTokenTypes.OPEN_BRACES.contains(childType) && !PyTokenTypes.CLOSE_BRACES.contains(childType)) {
        childAlignment = myChildListAlignment;
      }
    }
    if (parentType == PyElementTypes.LIST_LITERAL_EXPRESSION || parentType == PyElementTypes.ARGUMENT_LIST) {
      childIndent = Indent.getContinuationIndent();
    }
    try { // maybe enter was pressed and cut us from a previous (nested) statement list
      PsiElement prev = sure(child.getPsi().getPrevSibling());
      sure(prev instanceof PyStatement);
      PsiElement last_child = PsiTreeUtil.getDeepestLast(prev);
      sure(last_child.getParent() instanceof PyStatementList);
      childIndent = Indent.getNormalIndent();
    }
    catch (IncorrectOperationException ignored) {
      // not our cup of tea
    }

    return new PyBlock(myLanguage, child, childAlignment, childIndent, wrap, mySettings);
  }

  private static boolean hasLineBreakBefore(ASTNode child) {
    ASTNode prevNode = child.getTreePrev();
    if (prevNode != null && prevNode.getElementType() == TokenType.WHITE_SPACE) {
      String prevNodeText = prevNode.getText();
      if (prevNodeText.indexOf('\n') >= 0) {
        return true;
      }
    }
    return false;
  }

  private void dumpSubBlocks() {
    System.out.println("Subblocks of " + myNode.getPsi() + ":");
    for (Block block : mySubBlocks) {
      if (block instanceof PyBlock) {
        System.out.println("  " + ((PyBlock)block).getNode().getPsi().toString() + " " + block.getTextRange().getStartOffset() + ":" + block
            .getTextRange().getLength());
      }
      else {
        System.out.println("  <unknown block>");
      }
    }
  }

  @Nullable
  public Wrap getWrap() {
    return myWrap;
  }

  @Nullable
  public Indent getIndent() {
    assert myIndent != null;
    return myIndent;
  }

  @Nullable
  public Alignment getAlignment() {
    return myAlignment;
  }

  @Nullable
  public Spacing getSpacing(Block child1, Block child2) {
    ASTNode childNode1 = ((PyBlock)child1).getNode();
    ASTNode childNode2 = ((PyBlock)child2).getNode();
    IElementType parentType = myNode.getElementType();
    IElementType type1 = childNode1.getElementType();
    IElementType type2 = childNode2.getElementType();

    if (type1 == PyElementTypes.FUNCTION_DECLARATION) {
      PyStatementList func_statement_list = ((PyFunction)(childNode1.getPsi())).getStatementList();
      if (childNode2.getTreeParent().getPsi() == func_statement_list) {
        // statements inside the list
        int blankLines = mySettings.BLANK_LINES_AROUND_METHOD + 1;
        return Spacing.createSpacing(0, 0, blankLines, mySettings.KEEP_LINE_BREAKS, mySettings.KEEP_BLANK_LINES_IN_DECLARATIONS);
      }
      else if (func_statement_list.getStatements().length == 0) {
        // misaligned statements intended for the list
        Document doc = func_statement_list.getContainingFile().getViewProvider().getDocument();
        if (doc != null) {
          final int declaration_offset = childNode1.getStartOffset();
          int line = doc.getLineNumber(declaration_offset);
          int declaration_indent = declaration_offset - doc.getLineStartOffset(line);
          final int indent_size = mySettings.getIndentSize(PythonFileType.INSTANCE) + declaration_indent;
          return Spacing.createSpacing(indent_size, indent_size, 0, mySettings.KEEP_LINE_BREAKS, mySettings.KEEP_BLANK_LINES_IN_DECLARATIONS);
        }
      }
    }

    if (isStatementOrDeclaration(type1) && isStatementOrDeclaration(type2)) {
      return Spacing.createSpacing(0, Integer.MAX_VALUE, 1, false, 1);
    }
/*
        if (type1 == PyTokenTypes.COLON && type2 == PyElementTypes.STATEMENT_LIST) {
            return Spacing.createSpacing(0, Integer.MAX_VALUE, 1, true, Integer.MAX_VALUE);
        }
*/

    //if (parentType == PyElementTypes.ARGUMENT_LIST
    //    || parentType == PyElementTypes.LIST_LITERAL_EXPRESSION) {
    //  if (type1 == PyTokenTypes.COMMA && PyElementTypes.EXPRESSIONS.contains(type2)) {
    //    return Spacing.createSpacing(1, 1, 0, true, Integer.MAX_VALUE);
    //  }
    //}
    //if (PyElementTypes.STATEMENTS.contains(type1)
    //    && PyElementTypes.STATEMENTS.contains(type2)) {
    //  return Spacing.createSpacing(1, Integer.MAX_VALUE, 1, true, Integer.MAX_VALUE);
    //}

    //return new PySpacingProcessor(getNode(), childNode1, childNode2,
    //        mySettings).getResult();
    //return Spacing.createSpacing(0, Integer.MAX_VALUE, 1, true, Integer.MAX_VALUE);

    return null;
  }

  private static boolean isStatementOrDeclaration(final IElementType type) {
    return PyElementTypes.STATEMENTS.contains(type) ||
           type == PyElementTypes.CLASS_DECLARATION || 
           type == PyElementTypes.FUNCTION_DECLARATION;
  }

  @NotNull
  public ChildAttributes getChildAttributes(int newChildIndex) {
    int statementListsBelow = 0;
    if (newChildIndex > 0) {
      // always pass decision to a sane block from top level from file or definition
      if (myNode.getPsi() instanceof PyFile || myNode.getElementType() == PyTokenTypes.COLON) {
        return ChildAttributes.DELEGATE_TO_PREV_CHILD;
      }
      
      PyBlock insertAfterBlock = (PyBlock)mySubBlocks.get(newChildIndex - 1);

      ASTNode prevNode = insertAfterBlock.getNode();
      PsiElement prevElt = prevNode.getPsi();

      // stmt lists, parts and definitions should also think for themselves
      if (prevElt instanceof PyStatementList || prevElt instanceof PyStatementPart) {
        return ChildAttributes.DELEGATE_TO_PREV_CHILD;
      }

      ASTNode lastChild = insertAfterBlock.getNode();

      // HACK? This code fragment is needed to make testClass2() pass,
      // but I don't quite understand why it is necessary and why the formatter
      // doesn't request childAttributes from the correct block
      while (lastChild != null) {
        IElementType last_type = lastChild.getElementType();
        if ( last_type == PyElementTypes.STATEMENT_LIST && hasLineBreakBefore(lastChild)) {
          statementListsBelow++;
        }
        else if (statementListsBelow > 0 && lastChild.getPsi() instanceof PsiErrorElement) {
          statementListsBelow++;
        }
        if (myNode.getElementType() == PyElementTypes.STATEMENT_LIST && lastChild.getPsi() instanceof PsiErrorElement) {
          return ChildAttributes.DELEGATE_TO_PREV_CHILD;
        }
        lastChild = getLastNonSpaceChild(lastChild, true);
      }
    }

    // HACKETY-HACK
    // If a multi-step dedent follows the cursor position (see testMultiDedent()),
    // the whitespace (which must be a single Py:LINE_BREAK token) gets attached
    // to the outermost indented block (because we may not consume the DEDENT
    // tokens while parsing inner blocks). The policy is to put the indent to
    // the innermost block, so we need to resolve the situation here. Nested
    // delegation sometimes causes NPEs in formatter core, so we calculate the
    // correct indent manually.
    if (statementListsBelow > 0) { // was 1... strange
      int indent = mySettings.getIndentSize(myLanguage.getAssociatedFileType());
      return new ChildAttributes(Indent.getSpaceIndent(indent * statementListsBelow), null);
    }

    /*
    // it might be something like "def foo(): # comment" or "[1, # comment"; jump up to the real thing
    if (myNode instanceof PsiComment || myNode instanceof PsiWhiteSpace) {
      get
    }
    */


    return new ChildAttributes(getChildIndent(newChildIndex), getChildAlignment());
  }

  private Alignment getChildAlignment() {
    if (myListElementTypes.contains(myNode.getElementType())) {
      return myChildListAlignment;
    }
    return null;
  }

  private Indent getChildIndent(int newChildIndex) {
<<<<<<< HEAD
    ASTNode lastChild = getLastNonSpaceChild(myNode, false);
    if (lastChild != null && lastChild.getElementType() == PyElementTypes.STATEMENT_LIST) {

      PyBlock insertAfterBlock = (PyBlock)mySubBlocks.get(newChildIndex - 1);
=======
    ASTNode lastChild = getLastNonSpaceChild(_node, false);
    if (lastChild != null && lastChild.getElementType() == PyElementTypes.STATEMENT_LIST && _subBlocks.size() >= newChildIndex) {
      PyBlock insertAfterBlock = (PyBlock)_subBlocks.get(newChildIndex - 1);
>>>>>>> 9e16448b
      ASTNode afterNode = insertAfterBlock.getNode();


      // handle pressing Enter after colon and before first statement in
      // existing statement list
      if (afterNode.getElementType() == PyElementTypes.STATEMENT_LIST || afterNode.getElementType() == PyTokenTypes.COLON) {
        return Indent.getNormalIndent();
      }

      // handle pressing Enter after colon when there is nothing in the
      // statement list
      ASTNode lastFirstChild = lastChild.getFirstChildNode();
      if (lastFirstChild != null && lastFirstChild == lastChild.getLastChildNode() && lastFirstChild.getPsi() instanceof PsiErrorElement) {
        return Indent.getNormalIndent();
      }
    }
    else if (lastChild != null && PyElementTypes.LIST_LIKE_EXPRESSIONS.contains(lastChild.getElementType())) {
      // handle pressing enter at the end of a list literal when there's no closing paren or bracket 
      ASTNode lastLastChild = lastChild.getLastChildNode();
      if (lastLastChild != null && lastLastChild.getPsi() instanceof PsiErrorElement) {
        // we're at a place like this: [foo, ... bar, <caret>
        // we'd rather align to foo. this may be not a multiple of tabs.
        PsiElement expr = lastChild.getPsi();
        PsiElement exprItem = expr.getFirstChild();
        boolean found = false;
        while (exprItem != null) { // find a worthy element to align to
          if (exprItem instanceof PyElement) {
            found = true; // align to foo in "[foo,"
            break;
          }
          if (exprItem instanceof PsiComment) {
            found = true; // align to foo in "[ # foo,"
            break;
          }
          exprItem = exprItem.getNextSibling();
        }
        if (found) {
          PsiDocumentManager docMgr = PsiDocumentManager.getInstance(exprItem.getProject());
          Document doc = docMgr.getDocument(exprItem.getContainingFile());
          if (doc != null) {
            int line_num = doc.getLineNumber(exprItem.getTextOffset());
            int item_col = exprItem.getTextOffset() - doc.getLineStartOffset(line_num);
            PsiElement here_elt = getNode().getPsi();
            line_num = doc.getLineNumber(here_elt.getTextOffset());
            int node_col = here_elt.getTextOffset() - doc.getLineStartOffset(line_num);
            int padding = item_col - node_col;
            if (padding > 0) { // negative is a syntax error,  but possible
              return Indent.getSpaceIndent(padding);
            }
          }
        }
        return Indent.getContinuationIndent(); // a fallback
      }
    }

    // constructs that imply indent for their children
    if (myListElementTypes.contains(myNode.getElementType()) || myNode.getPsi() instanceof PyStatementPart) {
      return Indent.getNormalIndent();
    }

    return Indent.getNoneIndent();
    //return null;

/*
        Indent indent;
        if (isIncomplete()) {
            indent = Indent.getContinuationIndent();
        } else {
            indent = Indent.getNoneIndent();
        }
        return indent;
*/
  }

  @Nullable
  private static ASTNode getLastNonSpaceChild(ASTNode node, boolean acceptError) {
    ASTNode lastChild = node.getLastChildNode();
    while (lastChild != null &&
           (lastChild.getElementType() == TokenType.WHITE_SPACE || (!acceptError && lastChild.getPsi() instanceof PsiErrorElement))) {
      lastChild = lastChild.getTreePrev();
    }
    return lastChild;
  }

  public boolean isIncomplete() {
    ASTNode lastChild = getLastNonSpaceChild(myNode, false);
    if (lastChild != null && lastChild.getElementType() == PyElementTypes.STATEMENT_LIST) {
      // only multiline statement lists are considered incomplete
      ASTNode statementListPrev = lastChild.getTreePrev();
      if (statementListPrev != null && statementListPrev.getText().indexOf('\n') >= 0) {
        return true;
      }
    }

    return false;
  }

  public boolean isLeaf() {
    return myNode.getFirstChildNode() == null;
  }
}<|MERGE_RESOLUTION|>--- conflicted
+++ resolved
@@ -314,16 +314,9 @@
   }
 
   private Indent getChildIndent(int newChildIndex) {
-<<<<<<< HEAD
     ASTNode lastChild = getLastNonSpaceChild(myNode, false);
-    if (lastChild != null && lastChild.getElementType() == PyElementTypes.STATEMENT_LIST) {
-
+    if (lastChild != null && lastChild.getElementType() == PyElementTypes.STATEMENT_LIST && mySubBlocks.size() >= newChildIndex) {
       PyBlock insertAfterBlock = (PyBlock)mySubBlocks.get(newChildIndex - 1);
-=======
-    ASTNode lastChild = getLastNonSpaceChild(_node, false);
-    if (lastChild != null && lastChild.getElementType() == PyElementTypes.STATEMENT_LIST && _subBlocks.size() >= newChildIndex) {
-      PyBlock insertAfterBlock = (PyBlock)_subBlocks.get(newChildIndex - 1);
->>>>>>> 9e16448b
       ASTNode afterNode = insertAfterBlock.getNode();
 
 
